import numpy as np
import trimesh
from matplotlib import cm, colors
from scipy.spatial import cKDTree
from tools.utils import (
    extract_np,
    gen_coefficients_np,
    load_input,
)
from torch.utils.data import Dataset


class Dataset(Dataset):
    def __init__(self, conf, dataset, dataname, stage):
        super().__init__()
        self.stage = stage
        self.conf = conf
        self.data_dir = conf.get_string("general.data_dir") + dataset + "/"

        self.train_num_points = conf.get_int("train.train_num_points")
        self.datalength = conf.get_int("train.datalength")
        self.metric = conf.get_string("train.metric")
        self.time_sum = conf.get_int("train.time_sum")
        self.points, gt_normals, _, self.error_pointcloud, self.error_stats = load_input(self.data_dir, dataname)
        self.normals = []
        self.gt_normals = gt_normals
        self.num_points = self.points.shape[0]
        self.normalize()
        self.sigmas = self.sample_gaussian_noise_around_shape()
        self.bbox = np.array([np.min(self.points - 0.05, axis=0), np.max(self.points + 0.05, axis=0)])

    def __len__(self):
        return self.datalength

    def __getitem__(self, index):
        alphas = gen_coefficients_np(self.time_sum, schedule=self.metric)
        alphas_cumsum = np.clip(np.cumsum(alphas, axis=0), 0, 1)
        point_idxes_permutation = np.random.permutation(self.points.shape[0])
        train_num_points = self.train_num_points
        # point_idxes = point_idxes_permutation[:train_num_points]
        # # Gaussian noise points
        # sample_surface = self.points[point_idxes]
        # sample_sigmas = self.sigmas[point_idxes]
        # theta_guassian = 0.25

        if self.stage == 1:
            point_idxes = point_idxes_permutation[:train_num_points]
            # Gaussian noise points
            sample_surface = self.points[point_idxes]
            sample_sigmas = self.sigmas[point_idxes]
            theta_guassian = 0.25
            noise = np.random.normal(0.0, 1.0, size=(train_num_points, 3)).astype(np.float32)
            sample = sample_surface + theta_guassian * sample_sigmas * noise
<<<<<<< HEAD
            # sample_near_index = self.kd_tree.query(sample, k=1)[1]
            sample_near = sample_surface
        else:
            num_gaussian = int(self.train_num_points * 0)
=======
            sample_near_index = self.kd_tree.query(sample, k=1)[1]
            sample_near = self.points[sample_near_index]
            # sample_near = self.emd_projection(sample)
        else:
            num_gaussian = int(self.train_num_points * 0.75)
>>>>>>> 6cd0e689
            num_alongNormal = self.train_num_points - num_gaussian
            point_gaussian_idxes = point_idxes_permutation[:num_gaussian]
            point_alongNormal_idxes = point_idxes_permutation[num_gaussian : self.train_num_points]
            # Gaussian noise points
            sample_gaussian_surface = self.points[point_gaussian_idxes]
            sample_gaussian_sigmas = self.sigmas[point_gaussian_idxes]
            theta_guassian = 0.25
            noise_gaussian = np.random.normal(0.0, 1.0, size=(num_gaussian, 3)).astype(np.float32)
            sample_gaussian = sample_gaussian_surface + theta_guassian * sample_gaussian_sigmas * noise_gaussian
<<<<<<< HEAD
            # _, nearest_idx = self.kd_tree.query(sample_gaussian, k=1)
            sample_gaussian_near = sample_gaussian_surface
=======
            # sample_gaussian_near = self.bilateral_projection(sample_gaussian)
            _, nearest_idx = self.kd_tree.query(sample_gaussian, k=1)
            sample_gaussian_near = self.points[nearest_idx]
            # sample_gaussian_near = self.emd_projection(sample_gaussian)
>>>>>>> 6cd0e689
            # sample_gaussian_near = sample_gaussian_surface
            # Along normal points
            sample_alongNormal_surface = self.points[point_alongNormal_idxes]
            sample_alongNormal_sigmas = self.sigmas[point_alongNormal_idxes]
            sample_alongNormal_normals = self.normals[point_alongNormal_idxes]
            theta_alongNormal = 0.25
            noise_alongNormal = np.random.normal(0.0, 1.0, size=(num_alongNormal, 1)).astype(np.float32)  # (N,1)
            sample_alongNormal = (
                sample_alongNormal_surface
                + theta_alongNormal * sample_alongNormal_sigmas * noise_alongNormal * sample_alongNormal_normals
            )
            sample_alongNormal_near = sample_alongNormal_surface
            sample = np.concatenate([sample_gaussian, sample_alongNormal], axis=0)
            sample_near = np.concatenate([sample_gaussian_near, sample_alongNormal_near], axis=0)
        res = sample - sample_near  # (N,3)
        time = np.random.randint(0, self.time_sum, size=(train_num_points, 1))

        sample_time = sample_near + extract_np(alphas_cumsum, time) * res
        return {
            "sample": sample,
            "sample_time": sample_time,
            "sample_near": sample_near,
            "time": time,
            "res": res,
        }

    def sample_gaussian_noise_around_shape(self):
        self.kd_tree = cKDTree(self.points)
        # query each point for sigma
        dist, _ = self.kd_tree.query(self.points, k=51, workers=-1)
        sigmas = dist[:, -1:]
        return sigmas.astype(np.float32)

    def normalize(self):
        self.shape_scale = np.max(
            [
                np.max(self.points[:, 0]) - np.min(self.points[:, 0]),
                np.max(self.points[:, 1]) - np.min(self.points[:, 1]),
                np.max(self.points[:, 2]) - np.min(self.points[:, 2]),
            ]
        )
        self.shape_center = [
            (np.max(self.points[:, 0]) + np.min(self.points[:, 0])) / 2,
            (np.max(self.points[:, 1]) + np.min(self.points[:, 1])) / 2,
            (np.max(self.points[:, 2]) + np.min(self.points[:, 2])) / 2,
        ]
        self.points = self.points - self.shape_center
        self.points = self.points / self.shape_scale
        self.points = self.points.astype(np.float32)

    def get_error_pointcloud(self):
        return self.error_pointcloud

    def get_new_points(self, extra_points, extra_normals):
        K = 1  # 最近邻数量

        # --- Step 1: 建树并查询 ---
        self.extra_kdtree = cKDTree(extra_points)
        dist, idx = self.extra_kdtree.query(self.points, k=K)

        if K == 1:
            dist = dist[:, np.newaxis]  # shape (N,) → (N, 1)
            idx = idx[:, np.newaxis]  # shape (N,) → (N, 1)

        # --- Step 2: 取邻居法向量 ---
        neighbor_normals = extra_normals[idx]  # shape: (N, K, 3)

        # --- Step 3: 定向对齐 ---
        ref_normals = neighbor_normals[:, 0, :]  # 参考方向
        sign = np.sign(np.sum(neighbor_normals * ref_normals[:, None, :], axis=2))
        sign[sign == 0] = 1
        aligned_normals = neighbor_normals * sign[..., None]

        # --- Step 4: 距离加权平均 ---
        weights = 1.0 / (dist + 1e-8)
        weights = weights / weights.sum(axis=1, keepdims=True)
        avg_normals = np.sum(aligned_normals * weights[..., None], axis=1)

        # --- Step 5: 单位化 ---
        norm = np.linalg.norm(avg_normals, axis=1, keepdims=True) + 1e-12
        avg_normals = avg_normals / norm
        self.normals = avg_normals.astype(np.float32)

        # --- Step 6: 计算法线误差 ---
        ni = self.normals.copy()
        n_gt = self.gt_normals.copy()
        ni /= np.linalg.norm(ni, axis=1, keepdims=True) + 1e-12
        n_gt /= np.linalg.norm(n_gt, axis=1, keepdims=True) + 1e-12
        cos_val = np.sum(ni * n_gt, axis=1)
        cos_val = np.clip(np.abs(cos_val), 0.0, 1.0)
        angle_deg = np.degrees(np.arccos(cos_val))  # 每个点的法线夹角误差

        # --- Step 7: 统计指标 ---
        mean_error = np.mean(angle_deg)  # 平均误差
        median_error = np.median(angle_deg)  # 中位误差
        std_error = np.std(angle_deg)  # 标准差
        max_error = np.max(angle_deg)  # 最大误差

        normal_error_stats = {
            "mean": float(mean_error),
            "median": float(median_error),
            "std": float(std_error),
            "max": float(max_error),
        }

        # --- Step 8: 颜色映射 (Matplotlib + Numpy) ---
        vmax_deg = 60.0
        norm = colors.Normalize(vmin=0.0, vmax=float(vmax_deg))
        cmap = cm.get_cmap("jet")
        col = cmap(norm(np.clip(angle_deg, 0.0, vmax_deg)))[:, :3]
        col_uint8 = (col * 255).astype(np.uint8)

        # --- Step 9: 创建 Trimesh 点云对象 ---
        estimate_error_pointcloud = trimesh.points.PointCloud(vertices=self.points, colors=col_uint8)

        # --- Step 10: 更新点云并返回 ---
        # 不加点云
        # self.normals = np.concatenate([self.normals, extra_normals], axis=0)
        # self.points = np.concatenate([self.points, extra_points], axis=0)

        self.num_points = self.points.shape[0]
        self.sigmas = self.sample_gaussian_noise_around_shape()
        self.kd_tree = cKDTree(self.points)

        # 返回误差可视化点云 + 统计指标
        return estimate_error_pointcloud, normal_error_stats

    def set_point_cloud(self, points, normals, stage):
        self.stage = stage
        self.points = points
        self.normals = normals
        self.num_points = self.points.shape[0]
        self.normalize()
        self.sigmas = self.sample_gaussian_noise_around_shape()
        self.bbox = np.array([np.min(self.points - 0.05, axis=0), np.max(self.points + 0.05, axis=0)])

    def bilateral_projection(self, query, k=10, sigma_p=None, sigma_n=None):
        M = query.shape[0]
        dists, idxs = self.kd_tree.query(query, k=k)
        dists = dists.astype(np.float32)  # (M,k)
        neigh_pos = self.points[idxs]  # (M,k,3)
        neigh_n = self.normals[idxs]  # (M,k,3)

        # 空间权重 ws
        if sigma_p is None:
            sig_p = dists[:, -1][:, None]  # 每个查询点的局部尺度
        else:
            sig_p = np.full((M, 1), float(sigma_p), dtype=np.float32)
        wp = np.exp(-(dists**2) / (sig_p**2))  # (M,k)
        sum_wp = wp.sum(axis=1, keepdims=True)

        # 参考法线,先对查询点
        # 加权均值(坐标)
        center = (wp[..., None] * neigh_pos).sum(axis=1) / sum_wp  # (M,3)
        # 获得加权PCA的法线
        X = neigh_pos - center[:, None, :]  # (M,k,3)
        J = np.einsum("mk,mki,mkj->mij", wp, X, X)  # (M,3,3)
        _, evecs = np.linalg.eigh(J)  # 批处理特征分解,默认升序
        n_ref = evecs[..., 0]  # 最小特征向量(M,3)
        # 定向参考法线
        # 1. 加权平均邻域法线
        mean_n = (wp[..., None] * neigh_n).sum(axis=1)  # (M,3)

        # 2. 与 PCA 法线点积求符号
        dots = (n_ref * mean_n).sum(axis=1, keepdims=True)  # (M,1)
        sign = np.where(dots >= 0.0, 1.0, -1.0).astype(np.float32)
        n_ref = n_ref * sign
        n_ref /= np.linalg.norm(n_ref, axis=1, keepdims=True)  # (M,3)
        neigh_n /= np.linalg.norm(neigh_n, axis=2, keepdims=True)
        # 残差 r_j = (q - x_j)·n_j(用每个邻居自己的法线)
        r = ((query[:, None, :] - neigh_pos) * neigh_n).sum(axis=2)  # (M,k)

        # 法线权重 wn
        if sigma_n is None:
            sig_n = np.full((M, 1), 0.5236, dtype=np.float32)  # 30度
        else:
            sig_n = np.full((M, 1), float(sigma_n), dtype=np.float32)

        dot = np.sum(n_ref[:, None, :] * neigh_n, axis=-1)
        dot = np.clip(dot, -1.0, 1.0)
        wn = np.exp(-(((1.0 - dot) / (1.0 - np.cos(sig_n))) ** 2))
        wn = np.maximum(wn, 1e-6)
        w = wp * wn
        w_sum = w.sum(axis=1)  # (M,)

        # 计算位移
        dis = (w * r).sum(axis=1) / w_sum  # (M,)

        proj = query - dis[:, None] * n_ref  # (M,3)
        return proj.astype(np.float32)

    def bilateral_projection_protection(self, query, k=10, sigma_p=None, sigma_n=None):
        M = query.shape[0]
        dists, idxs = self.kd_tree.query(query, k=k)
        dists = dists.astype(np.float32)  # (M,k)
        neigh_pos = self.points[idxs]  # (M,k,3)
        neigh_n = self.normals[idxs]  # (M,k,3)

        # 空间权重 ws
        if sigma_p is None:
            sig_p = dists[:, -1][:, None]  # 每个查询点的局部尺度
        else:
            sig_p = np.full((M, 1), float(sigma_p), dtype=np.float32)
        wp = np.exp(-(dists**2) / (sig_p**2))  # (M,k)
        sum_wp = wp.sum(axis=1, keepdims=True)

        # 参考法线,先对查询点
        # 加权均值(坐标)
        center = (wp[..., None] * neigh_pos).sum(axis=1) / sum_wp  # (M,3)
        # 获得加权PCA的法线
        X = neigh_pos - center[:, None, :]  # (M,k,3)
        J = np.einsum("mk,mki,mkj->mij", wp, X, X)  # (M,3,3)
        _, evecs = np.linalg.eigh(J)  # 批处理特征分解,默认升序
        n_ref = evecs[..., 0]  # 最小特征向量(M,3)
        # 定向参考法线
        # 1. 加权平均邻域法线
        mean_n = (wp[..., None] * neigh_n).sum(axis=1)  # (M,3)

        # 2. 与 PCA 法线点积求符号
        dots = (n_ref * mean_n).sum(axis=1, keepdims=True)  # (M,1)
        sign = np.where(dots >= 0.0, 1.0, -1.0).astype(np.float32)
        n_ref = n_ref * sign
        n_ref /= np.linalg.norm(n_ref, axis=1, keepdims=True)  # (M,3)
        neigh_n /= np.linalg.norm(neigh_n, axis=2, keepdims=True)
        # 残差 r_j = (q - x_j)·n_j(用每个邻居自己的法线)
        r = ((query[:, None, :] - neigh_pos) * neigh_n).sum(axis=2)  # (M,k)

        # 法线权重 wn
        if sigma_n is None:
            # sig_n = np.full((M, 1), float(0.2618), dtype=np.float32)  # 15度
            sig_n = np.full((M, 1), 0.5236, dtype=np.float32)  # 30度
        else:
            sig_n = np.full((M, 1), float(sigma_n), dtype=np.float32)

        dot = np.sum(n_ref[:, None, :] * neigh_n, axis=-1)
        dot = np.clip(dot, -1.0, 1.0)
        wn = np.exp(-(((1.0 - dot) / (1.0 - np.cos(sig_n))) ** 2))
        wn = np.maximum(wn, 1e-6)
        w = wp * wn
        w_sum = w.sum(axis=1)  # (M,)

        # 计算位移
        dis = (w * r).sum(axis=1) / w_sum  # (M,)

        proj = query - dis[:, None] * n_ref  # (M,3)
        # 计算最近邻点和距离
        nn_pos = neigh_pos[:, 0, :]  # (M,3)
        nn_dist = dists[:, 0]  # (M,)

        # 如果计算的投影距离绝对值大于最近点欧氏距离,则采用最近点作为投影
        mask = np.abs(dis) > nn_dist
        proj[mask] = nn_pos[mask]
        # # 输出一步赋值最近点的个数
        # count = np.sum(mask)
        # print(f"一步赋值最近点的个数: {count}")

        return proj.astype(np.float32)

    def average_projection(self, query, k=10, sigma_p=None):
        M = query.shape[0]
        dists, idxs = self.kd_tree.query(query, k=k)
        dists = dists.astype(np.float32)  # (M,k)
        neigh_pos = self.points[idxs]  # (M,k,3)

        # 空间权重 ws
        if sigma_p is None:
            sig_p = dists[:, -1][:, None]  # 每个查询点的局部尺度
        else:
            sig_p = np.full((M, 1), float(sigma_p), dtype=np.float32)
        wp = np.exp(-(dists**2) / (sig_p**2))  # (M,k)
        sum_wp = wp.sum(axis=1, keepdims=True)

        # 参考法线,先对查询点
        # 加权均值(坐标)
        projection = (wp[..., None] * neigh_pos).sum(axis=1) / sum_wp  # (M,3)

        proj = projection  # (M,3)
        return proj.astype(np.float32)<|MERGE_RESOLUTION|>--- conflicted
+++ resolved
@@ -51,18 +51,11 @@
             theta_guassian = 0.25
             noise = np.random.normal(0.0, 1.0, size=(train_num_points, 3)).astype(np.float32)
             sample = sample_surface + theta_guassian * sample_sigmas * noise
-<<<<<<< HEAD
-            # sample_near_index = self.kd_tree.query(sample, k=1)[1]
-            sample_near = sample_surface
-        else:
-            num_gaussian = int(self.train_num_points * 0)
-=======
             sample_near_index = self.kd_tree.query(sample, k=1)[1]
             sample_near = self.points[sample_near_index]
             # sample_near = self.emd_projection(sample)
         else:
             num_gaussian = int(self.train_num_points * 0.75)
->>>>>>> 6cd0e689
             num_alongNormal = self.train_num_points - num_gaussian
             point_gaussian_idxes = point_idxes_permutation[:num_gaussian]
             point_alongNormal_idxes = point_idxes_permutation[num_gaussian : self.train_num_points]
@@ -72,15 +65,10 @@
             theta_guassian = 0.25
             noise_gaussian = np.random.normal(0.0, 1.0, size=(num_gaussian, 3)).astype(np.float32)
             sample_gaussian = sample_gaussian_surface + theta_guassian * sample_gaussian_sigmas * noise_gaussian
-<<<<<<< HEAD
-            # _, nearest_idx = self.kd_tree.query(sample_gaussian, k=1)
-            sample_gaussian_near = sample_gaussian_surface
-=======
             # sample_gaussian_near = self.bilateral_projection(sample_gaussian)
             _, nearest_idx = self.kd_tree.query(sample_gaussian, k=1)
             sample_gaussian_near = self.points[nearest_idx]
             # sample_gaussian_near = self.emd_projection(sample_gaussian)
->>>>>>> 6cd0e689
             # sample_gaussian_near = sample_gaussian_surface
             # Along normal points
             sample_alongNormal_surface = self.points[point_alongNormal_idxes]
