--- conflicted
+++ resolved
@@ -1,9 +1,5 @@
 general {
-<<<<<<< HEAD
-    base_exp_dir = ./outs/near_normal_p2p3000轮/
-=======
     base_exp_dir = ./outs/new_15/
->>>>>>> 6cd0e689
     data_dir = ../data/
 }
 
@@ -15,15 +11,9 @@
     batch_size = 1
     # epochs len-dataset iter=epochs*len_dataset
     # epochs_all = 2000
-<<<<<<< HEAD
-    epochs_stage_1 =2000
-    epochs_stage_2 =1000
-    datalength = 128
-=======
     epochs_stage_1 =40000
     epochs_stage_2 =20000
     datalength = 1
->>>>>>> 6cd0e689
     # 每个get_item的点
     train_num_points = 10000
     time_sum = 5
@@ -37,11 +27,7 @@
     noise_range = 1.1
     report_freq = 100
 
-<<<<<<< HEAD
-    # load_ckpt = ckpt_002000_5epoch.pth
-=======
     # load_ckpt = ckpt_040000_5epoch.pth
->>>>>>> 6cd0e689
     load_ckpt = None
     learning_rate_stage1 = 0.001
     learning_rate_stage2 = 0.001
